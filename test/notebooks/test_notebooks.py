--- conflicted
+++ resolved
@@ -91,12 +91,6 @@
 
 
 @pytest.mark.notebooks
-<<<<<<< HEAD
-def test_grid_search_with_census_data():
-    nb_name = "Grid Search with Census Data"
-    test_values = {}
-    test_values["len_nondominated"] = ScrapSpec("len(non_dominated)", 13)
-=======
 def test_binary_classification_on_compas_dataset():
     nb_name = "Binary Classification on COMPAS dataset"
 
@@ -106,7 +100,6 @@
         pytest.approx(0.2320703126)
     )
 
->>>>>>> 4dbf97d6
     assay_one_notebook(nb_name, test_values)
 
 
